[package]
name = "p2p"
version = "0.1.0"
edition = "2021"

[dependencies]
rand = "0.9.0-alpha.2"
sha1 = "0.11.0-pre.4"
tokio = { version = "1.41.1", features = ["full"] }
log = "0.4.22"
env_logger = "0.11.5"
serde = { version = "1.0", features = ["derive"] }
serde_json = "1.0"
<<<<<<< HEAD
thiserror = "2.0.11"
uuid = { version = "1.12.0", features = ["v4", "serde"] }
=======
clap = { version = "4.5.26", features = ["derive"] }
serde_yaml = "0.9.34"
tempfile = "3.15.0"
>>>>>>> 8dd85418
<|MERGE_RESOLUTION|>--- conflicted
+++ resolved
@@ -11,11 +11,5 @@
 env_logger = "0.11.5"
 serde = { version = "1.0", features = ["derive"] }
 serde_json = "1.0"
-<<<<<<< HEAD
 thiserror = "2.0.11"
-uuid = { version = "1.12.0", features = ["v4", "serde"] }
-=======
-clap = { version = "4.5.26", features = ["derive"] }
-serde_yaml = "0.9.34"
-tempfile = "3.15.0"
->>>>>>> 8dd85418
+uuid = { version = "1.12.0", features = ["v4", "serde"] }