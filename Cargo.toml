--- conflicted
+++ resolved
@@ -4,9 +4,6 @@
 edition = "2021"
 
 [dependencies]
-<<<<<<< HEAD
-clap = { version = "4.5.18", features = ["derive"] }
-=======
 rand = "0.9.0-alpha.2"
 sha1 = "0.11.0-pre.4"
 tokio = { version = "1.41.1", features = ["full"] }
@@ -15,5 +12,4 @@
 log = "0.4.22"
 env_logger = "0.11.5"
 serde = { version = "1.0", features = ["derive"] }
-serde_json = "1.0"
->>>>>>> 1cb237f7
+serde_json = "1.0"