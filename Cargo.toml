[package]
name = "p2p"
version = "0.1.0"
edition = "2021"

[dependencies]
rand = "0.9.0-alpha.2"
sha1 = "0.11.0-pre.4"
tokio = { version = "1.41.1", features = ["full"] }
log = "0.4.22"
env_logger = "0.11.5"
serde = { version = "1.0", features = ["derive"] }
serde_json = "1.0"
thiserror = "2.0.11"
uuid = { version = "1.12.0", features = ["v4", "serde"] }
clap = { version = "4.5.26", features = ["derive"] }
serde_yaml = "0.9.34+deprecated"
tempfile = "3.15.0"
<<<<<<< HEAD
futures = "0.3.31"
=======
hex = "0.4.3"
public-ip = "0.2.2"
get_if_addrs = "0.5.3"
>>>>>>> db414ba3
<|MERGE_RESOLUTION|>--- conflicted
+++ resolved
@@ -16,10 +16,6 @@
 clap = { version = "4.5.26", features = ["derive"] }
 serde_yaml = "0.9.34+deprecated"
 tempfile = "3.15.0"
-<<<<<<< HEAD
-futures = "0.3.31"
-=======
 hex = "0.4.3"
 public-ip = "0.2.2"
-get_if_addrs = "0.5.3"
->>>>>>> db414ba3
+get_if_addrs = "0.5.3"