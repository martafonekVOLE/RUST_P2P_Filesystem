# How to run

1) Start the initial beacon node:
<<<<<<< HEAD

```cargo run -- --config config_beacon.yaml --skip-join ```

2) Update the config.yaml with the beacon node's address and key


3) Connect as many other nodes as you want:

```cargo run -- --config config.yaml ```

___
___

# Theory 
## Milestone 1 :

### Theory, project description
=======
>>>>>>> 5c5cd6f8

```cargo run -- --config config_beacon.yaml --skip-join ```

2) Update the config.yaml with the beacon node's address and key


<<<<<<< HEAD
Each node that has successfully passed the initial setup will be able to send messages to other nodes. The messages
will be of type `PING`, `STORE`, `FIND_NODE` and `FIND_VALUE`. For this milestone, we will only focus on the `PING`
and `FIND_NODE` messages. The `PING` message is used to check if a node is still online and is issued only to nodes
known by their actual IP and port. The `FIND_NODE` message is used to find a node in the network, given its Key.

Furthermore, we will have to implement a simple CLI for the node. This CLI will be able to start a node, check its
status, kill it and disconnect it from the network.

The hardest part of this milestone will be the actual network setup and the routing table population. We would be using
the tokio for most operations on the networking side of things. An async-first approach must be taken, as we will be
dealing with **a lot** of network operations as the node number increases.

To ensure that the thing we will be building actually works, we will need to develop a sort of testing framework that
will simulate the live network traffic on localhost. This will be used to test the network and the nodes in a controlled
environment, so we can monitor the bottlenecks and failure points of the network before progressing to the next stage,
where
this framework will also be used.

### Goals outline for MS1

- Have a network of nodes that can ping each other
- Be able to add a node to the network
- Nodes manage their own routing tables
- A node can be found only by its Key
- Have a complete and tested communication interface with implement the `PING` and `FIND_NODE` messages.
- Have a CLI that can start, check status, kill and disconnect nodes
- Prepare a sort of testing/simulation framework to run nodes on localhost

### Time plan and organization

A weekly online meeting should be held to discuss the progress and the next steps. The meeting should be held on the
start of the weekend so that we have enough time to get something done with the new information from each other.

Since we only have a little over two months for this project, a 3-week sprint cycle should be adopted. This means that
we will have 3 weeks to complete the tasks outlined above. After that, two more milestones will be created, each with
their own 3-week sprint cycle - in the optimal case :D...

---

---

## Milestone 2 :

### Goals outline for MS2

- Implement TCP data transfer
- Have a complete and tested communication interface with implement the `STORE` and `FIND_VALUE` messages.
- Implement a custom family of `STORE` messages. 
- Setup active and passive data managers.
- Introduce file sharding.
- Introduce file shard encryption.
- Follow the suggested communication outline

### Time plan and organization
An online meeting should be held twice a week to discuss the progress and the next
steps. 

Since we only have a little over two weeks for this project, we have set an internal deadline to **February 7th**.
=======
3) Connect as many other nodes as you want:

```cargo run -- --config config.yaml ```
>>>>>>> 5c5cd6f8
<|MERGE_RESOLUTION|>--- conflicted
+++ resolved
@@ -1,7 +1,6 @@
 # How to run
 
 1) Start the initial beacon node:
-<<<<<<< HEAD
 
 ```cargo run -- --config config_beacon.yaml --skip-join ```
 
@@ -16,18 +15,10 @@
 ___
 
 # Theory 
-## Milestone 1 :
+## Milestone 1:
 
 ### Theory, project description
-=======
->>>>>>> 5c5cd6f8
 
-```cargo run -- --config config_beacon.yaml --skip-join ```
-
-2) Update the config.yaml with the beacon node's address and key
-
-
-<<<<<<< HEAD
 Each node that has successfully passed the initial setup will be able to send messages to other nodes. The messages
 will be of type `PING`, `STORE`, `FIND_NODE` and `FIND_VALUE`. For this milestone, we will only focus on the `PING`
 and `FIND_NODE` messages. The `PING` message is used to check if a node is still online and is issued only to nodes
@@ -85,9 +76,4 @@
 An online meeting should be held twice a week to discuss the progress and the next
 steps. 
 
-Since we only have a little over two weeks for this project, we have set an internal deadline to **February 7th**.
-=======
-3) Connect as many other nodes as you want:
-
-```cargo run -- --config config.yaml ```
->>>>>>> 5c5cd6f8
+Since we only have a little over two weeks for this project, we have set an internal deadline to **February 7th**.