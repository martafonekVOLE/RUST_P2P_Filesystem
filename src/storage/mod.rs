<<<<<<< HEAD
pub(crate) mod storage;
=======
mod data_transfers_table;
pub mod file_manager;
pub mod shard_storage_manager;
pub mod storage_table;
>>>>>>> 268d5b6c
<|MERGE_RESOLUTION|>--- conflicted
+++ resolved
@@ -1,8 +1,4 @@
-<<<<<<< HEAD
-pub(crate) mod storage;
-=======
 mod data_transfers_table;
 pub mod file_manager;
 pub mod shard_storage_manager;
-pub mod storage_table;
->>>>>>> 268d5b6c
+pub mod storage_table;