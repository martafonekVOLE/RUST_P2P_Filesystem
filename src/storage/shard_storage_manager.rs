--- conflicted
+++ resolved
@@ -174,10 +174,6 @@
         }
     }
 
-<<<<<<< HEAD
-    pub fn get_owned_chunk_keys(&self) -> Vec<Hash> {
-        self.owned_chunks.keys().cloned().collect()
-=======
     /// Hashes can then be used to read the chunk data and send it to node that is closer
     pub fn get_chunks_closer_to_node_than_to_me(
         &self,
@@ -189,7 +185,6 @@
             .filter(|&chunk_hash| chunk_hash.distance(other_node_id) < chunk_hash.distance(my_id))
             .cloned()
             .collect()
->>>>>>> bb8cfd61
     }
 }
 
