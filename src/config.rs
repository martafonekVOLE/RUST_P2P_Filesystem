--- conflicted
+++ resolved
@@ -1,13 +1,7 @@
-<<<<<<< HEAD
-pub const K: usize = 20;
-pub const ALPHA: usize = 3;
-pub const LOOKUP_TIMEOUT_MILLISECONDS: u64 = 2000;
-=======
 use get_if_addrs::get_if_addrs;
 use serde::{Deserialize, Deserializer};
 use std::fmt;
 use std::net::IpAddr;
->>>>>>> db414ba3
 
 #[derive(Debug)]
 pub enum IpAddress {
