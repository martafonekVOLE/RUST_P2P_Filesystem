mod cli;

use clap::Parser;
use cli::args::Arguments;
use log::{error, info, warn, LevelFilter};
use p2p::cache::Cache;
use p2p::config::Config;
use p2p::constants::K;
use p2p::core::key::Key;
use p2p::core::node::Node;
use p2p::networking::node_info::NodeInfo;
use p2p::sharding::common::FileMetadata;
use p2p::utils::logging::init_logging;
use std::path::Path;
use std::str::FromStr;
use std::sync::Arc;
use std::time::Duration;
use tokio::io::{self, AsyncBufReadExt, BufReader};
use tokio::sync::Mutex;
use tokio::time;

#[tokio::main]
async fn main() -> Result<(), Box<dyn std::error::Error>> {
    // Parse command-line arguments
    let args = Arguments::parse();

    // Initialize logging based on verbosity
    if args.verbose {
        init_logging(LevelFilter::Info);
    } else {
        init_logging(LevelFilter::Warn);
    }
    // Load the configuration & cache file
    let cache = if let Some(cache_path) = args.cache {
        Cache::parse_from_file(&cache_path).map_err(|e| {
            error!("Failed to read cache file '{}': {}", cache_path, e);
            e
        })?
    } else if let Some(config_path) = args.config {
        let config =
            Config::parse_from_file(&config_path, args.skip_join, args.port).map_err(|e| {
                error!("Failed to read configuration file '{}': {}", config_path, e);
                e
            })?;
        Cache {
            key: Key::new_random(),
            routing_table_nodes: None,
            skip_join: args.skip_join,
            config,
        }
    } else {
        error!("Either --cache or --config must be provided");
        return Err("Either --cache or --config must be provided".into());
    };

    let mut config = cache.config.clone();

    // Get this node's IP address
    let ip = config.resolve_ip_address().await.map_err(|e| {
        error!("Failed to resolve IP address: {}", e);
        e
    })?;

    // Get the node port (u16)
    let port = config.node_port.ok_or_else(|| {
        error!("Configuration error: node_port is missing or invalid.");
        "Configuration error: node_port is missing or invalid."
    })?;

    // Create a new random key for this node
    let node_key = Key::new_random();

    // Create automatic storage directory if specified
    if args.automatic_storage {
        let storage_path = format!("storage-{}", node_key);
        if let Err(e) = std::fs::create_dir_all(&storage_path) {
            error!(
                "Failed to create storage directory '{}': {}",
                storage_path, e
            );
            return Err(e.into());
        }
        config.storage_path = storage_path;
    }

    // Create the node
    let node = Node::new(node_key, ip.to_string(), port, config.storage_path.clone())
        .await
        .map_err(|e| {
            error!("Failed to create node: {}", e);
            e
        })?;
    let node = Arc::new(node);

    // Begin listening for incoming network traffic
    node.clone().start_listening();

    info!("Your node {} is listening at {}", node.key, node.address);

    // Join the network if required
    if cache.skip_join {
        warn!("Skipping network join! Only set --skip-join for the first node in a new network.");
    } else {
        // Get beacon node info from config
        let beacon_node_key = config.beacon_node_key.ok_or_else(|| {
            error!("Configuration error: beacon_node_key is missing");
            "Configuration error: beacon_node_key is missing"
        })?;
        let beacon_node_addr = config.beacon_node_address.ok_or_else(|| {
            error!("Configuration error: beacon_node_address is missing");
            "Configuration error: beacon_node_address is missing"
        })?;
        let beacon_node_info = NodeInfo::new(beacon_node_key, beacon_node_addr);

        // Attempt to join the network
        println!("Connecting to the network...");
        node.join_network(beacon_node_info).await.map_err(|e| {
            error!("Failed to join the network: {}", e);
            e
        })?;
    }

    // Wrap the cache in a Mutex and Arc for safe sharing between tasks.
    let cache_ref = Arc::new(Mutex::new(cache));
    let node_ref = Arc::clone(&node);

    // Spawn background task to periodically save the cache file.
    if let Some(file_path) = config.cache_file_path.clone() {
        let node_for_saver = Arc::clone(&node_ref);
        let cache_for_saver = Arc::clone(&cache_ref);
        tokio::spawn(async move {
            let interval = Duration::from_secs(5);
            loop {
                // Fetch routing table from the node
                let all_contacts = node_for_saver.get_routing_table_content().await;

                // Lock the cache, update it, then save
                {
                    let mut locked_cache = cache_for_saver.lock().await;
                    locked_cache.routing_table_nodes = Some(all_contacts);
                    if let Err(e) = locked_cache.save_to_file(&file_path) {
                        error!("Failed to save cache file: {}", e);
                    }
                }
                time::sleep(interval).await;
            }
        });
    }

    // Spawn a task to handle shutdown signals.
    {
        let cache_ref_clone = Arc::clone(&cache_ref);
        let file_path_option = config.cache_file_path.clone();
        tokio::spawn(async move {
            // Wait for a Ctrl+C signal.
            if let Err(e) = tokio::signal::ctrl_c().await {
                error!("Failed to listen for Ctrl+C: {}", e);
            }
            info!("Received shutdown signal. Saving cache file...");

            // Save the cache one final time if a cache file path is specified.
            if let Some(file_path) = file_path_option {
                let cache_guard = cache_ref_clone.lock().await;
                if let Err(e) = cache_guard.save_to_file(&file_path) {
                    error!("Failed to save cache file during shutdown: {}", e);
                }
            }
            // Exit gracefully.
            std::process::exit(0);
        });
    }

    // Print the welcome message and available commands.
    println!("──────────────────────────────── ✧ ✧ ✧ ────────────────────────────────");
    println!(
        "Welcome to the network! Your node is {}",
        node.to_node_info()
    );
    println!("Available commands:");
    println!(" - ping <key>: Send a PING request to the specified node");
    println!(" - find_node <key>: Resolves {} closest nodes to <key>", K);
    println!(" - upload <filepath>: Upload a file to the network");
    println!(" - download <file_handle> <storage_dir>: Download a file from the network");
    println!(" - dump_rt: Display the contents of the routing table");
    println!(" - dump_chunks: Display the chunks owned by this node");
    println!(" - download_from_handle_file <file> <storage_dir>: Download a file from the network using a file containing the file handle");
    println!(
<<<<<<< HEAD
        " NOTE: <key> should be a {}-character hexadecimal string",
=======
        "NOTE: <key> should be a {}-character hexadecimal string",
>>>>>>> c9e8ab6e
        K * 2
    );
    println!("──────────────────────────────── ✧ ✧ ✧ ────────────────────────────────");

    // Accept user commands.
    let stdin = BufReader::new(io::stdin());
    let mut lines = stdin.lines();

    while let Some(line) = lines.next_line().await? {
        let parts: Vec<&str> = line.split_whitespace().collect();
        if parts.is_empty() {
            continue;
        }

        match parts[0].to_lowercase().as_str() {
            "ping" if parts.len() == 2 => match Key::from_hex_str(parts[1]) {
                Ok(node_id) => match node.ping(node_id).await {
                    Ok(response) => println!("{} responded to PING: {}", parts[1], response),
                    Err(e) => eprintln!("{} failed to respond to PING: {}", parts[1], e),
                },
                Err(e) => eprintln!("Invalid node ID: {}", e),
            },
            "find_node" if parts.len() == 2 => match Key::from_hex_str(parts[1]) {
                Ok(node_id) => match node.find_node(node_id).await {
                    Ok(closest_nodes) => {
                        println!("Closest nodes to {}:", parts[1]);
                        for node in closest_nodes {
                            println!(" - {}", node);
                        }
                    }
                    Err(e) => eprintln!("Failed to find closest nodes: {}", e),
                },
                Err(e) => eprintln!("Invalid node ID: {}", e),
            },
            "upload" if parts.len() == 2 => {
                let file_path = parts[1];
                match node.upload_file(file_path).await {
                    Ok(file_metadata) => {
                        println!("File uploaded successfully!");
                        println!("File handle: {}", file_metadata);
                    }
                    Err(e) => eprintln!("Failed to upload file: {}", e),
                }
            }
            "download" if parts.len() == 3 => {
                let file_handle = parts[1];
                let storage_dir = Path::new(parts[2]);
                match FileMetadata::from_str(file_handle) {
                    Ok(file_metadata) => {
                        match node.download_file(file_metadata, storage_dir).await {
                            Ok(file) => {
                                println!("File downloaded successfully! Saved to {:?}", file);
                            }
                            Err(e) => eprintln!("Failed to download file: {}", e),
                        }
                    }
                    Err(e) => eprintln!("Invalid file handle: {}", e),
                }
            }
            "download_from_handle_file" if parts.len() == 3 => {
                let handle_file_path = parts[1];
                let output_dir = Path::new(parts[2]);
                // Attempt to read the file that contains the file handle.
                match std::fs::read_to_string(handle_file_path) {
                    Ok(handle_str) => {
                        // Remove any surrounding whitespace.
                        let handle_str = handle_str.trim();
                        // Parse the file handle string into a FileMetadata instance.
                        match FileMetadata::from_str(handle_str) {
                            Ok(file_metadata) => {
                                // Attempt to download the file into the provided output directory.
                                match node.download_file(file_metadata, output_dir).await {
                                    Ok(file) => println!(
                                        "File downloaded successfully! Saved to {:?}",
                                        file
                                    ),
                                    Err(e) => eprintln!("Failed to download file: {}", e),
                                }
                            }
                            Err(e) => {
                                eprintln!("Invalid file handle in '{}': {}", handle_file_path, e)
                            }
                        }
                    }
                    Err(e) => eprintln!("Failed to read handle file '{}': {}", handle_file_path, e),
                }
            }
            "dump_rt" if parts.len() == 1 => {
                let all_contacts = node.get_routing_table_content().await;
                println!("Routing table content:");
                for contact in all_contacts {
                    println!(" - {}", contact);
                }
            }
            "dump_chunks" if parts.len() == 1 => {
                let all_shards = node.get_owned_chunk_keys().await;
                println!("Available chunks:");
                for shard in all_shards {
                    println!(" - {}", shard);
                }
            }
            _ => {
                eprintln!(
                    "Wrong command or syntax '{}'. Valid commands are: 'dump_rt', 'find_node <key>', 'ping <key>', 'upload <filepath>', 'download <file_handle> <storage_dir>', 'download_from_handle_file <file> <storage_dir>' or 'dump_chunks' ",
                    parts[0]
                );
            }
        }
        println!("──────────────────────────────── ✧ ✧ ✧ ────────────────────────────────");
    }

    Ok(())
}<|MERGE_RESOLUTION|>--- conflicted
+++ resolved
@@ -185,11 +185,7 @@
     println!(" - dump_chunks: Display the chunks owned by this node");
     println!(" - download_from_handle_file <file> <storage_dir>: Download a file from the network using a file containing the file handle");
     println!(
-<<<<<<< HEAD
-        " NOTE: <key> should be a {}-character hexadecimal string",
-=======
         "NOTE: <key> should be a {}-character hexadecimal string",
->>>>>>> c9e8ab6e
         K * 2
     );
     println!("──────────────────────────────── ✧ ✧ ✧ ────────────────────────────────");
