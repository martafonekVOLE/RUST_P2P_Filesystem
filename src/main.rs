--- conflicted
+++ resolved
@@ -136,13 +136,6 @@
                     eprintln!("Invalid node ID: {}", e);
                 }
             },
-<<<<<<< HEAD
-            "dump_rt" if parts.len() == 1 => {
-                let all_contacts = node.get_routing_table_content().await;
-                println!("Routing table content:");
-                for contact in all_contacts {
-                    println!(" - {}", contact);
-=======
             "store" if parts.len() == 3 => {
                 let file_path = parts[1];
                 match node.store(file_path).await {
@@ -152,7 +145,11 @@
                     Err(e) => {
                         println!("Failed to store: {}", e);
                     }
->>>>>>> 268d5b6c
+            "dump_rt" if parts.len() == 1 => {
+                let all_contacts = node.get_routing_table_content().await;
+                println!("Routing table content:");
+                for contact in all_contacts {
+                    println!(" - {}", contact);
                 }
             }
             _ => {
