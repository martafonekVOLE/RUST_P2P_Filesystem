mod cli;

use clap::builder::TypedValueParser;
use clap::Parser;
use cli::args::Arguments;
use log::{error, info, warn, LevelFilter};
use p2p::cache::Cache;
use p2p::config::Config;
use p2p::constants::K;
use p2p::core::key::Key;
use p2p::core::node::Node;
use p2p::networking::node_info::NodeInfo;
use p2p::sharding::common::FileMetadata;
use p2p::utils::logging::init_logging;
use std::io::BufRead;
<<<<<<< HEAD
use std::path::Path;
use std::str::FromStr;
=======
use std::sync::{Arc, Mutex};
use std::time::Duration;
use tokio::time::sleep;
>>>>>>> bb8cfd61

#[tokio::main]
async fn main() {
    // Parse command-line arguments
    let args = Arguments::parse();

    // Initialize logging
    if args.verbose {
        // init_logging(LevelFilter::Info)
    } else {
        // init_logging(LevelFilter::Warn)
    }
    // For debug purposes
    init_logging(LevelFilter::Debug);

    // Read and parse the configuration & cache file
    let mut cache = if let Some(cache_path) = args.cache {
        // Load the cache from the cache file.
        Cache::parse_from_file(&cache_path).expect("Failed to read cache file")
    } else if let Some(config_path) = args.config {
        // Load the configuration directly from the config file.
        let config = Config::parse_from_file(&config_path, args.skip_join, args.port)
            .expect("Failed to read configuration file");
        // Construct a Cache object from the loaded configuration.
        Cache {
            key: Key::new_random(),
            routing_table_nodes: None,
            skip_join: args.skip_join,
            config,
        }
    } else {
        unreachable!("Either --cache or --config must be provided");
    };

    let config = cache.config.clone();

    // Get this node's IP
    let ip = config
        .resolve_ip_address()
        .await
        .expect("Failed to resolve IP address");

    // unwrap port in to u16
    let port = config
        .node_port
        .expect("Configuration error: node_port is missing or invalid.");

    // Create node
<<<<<<< HEAD
    let node = match Node::new(Key::new_random(), ip.to_string(), port, config.storage_path).await {
        Ok(node) => node,
        Err(e) => {
            error!("Failed to create node: {}", e);
            return;
        }
    };
=======
    let mut node = Arc::new(Node::new(cache.key, ip.to_string(), port, config.storage_path).await);

    if let Some(routing_nodes) = &cache.routing_table_nodes {
        let mut rt = node.routing_table.write().await;
        for node_info in routing_nodes {
            let _ = rt.store_nodeinfo(node_info.clone(), &node);
        }
        info!(
            "Loaded {} nodes into the routing table from cache.",
            routing_nodes.len()
        );
    }
>>>>>>> bb8cfd61

    // Begin listening for incoming network traffic
    let node_clone = Arc::clone(&node);
    node_clone.start_listening();

    // Log the node port
    info!("Your node {} is listening at {}", node.key, node.address);

    if cache.skip_join {
        warn!("Skipping network join! Only set --skip-join for the first node in a new network.");
    } else {
        // Create the beacon node's info
        let beacon_node_key = config
            .beacon_node_key
            .expect("Configuration error: beacon_node_key is missing");
        let beacon_node_addr = config
            .beacon_node_address
            .expect("Configuration error: beacon_node_address is missing");
        let beacon_node_info = NodeInfo::new(beacon_node_key, beacon_node_addr);

        // Attempt to join the network
        match node.join_network(beacon_node_info).await {
            Ok(_) => {}
            Err(e) => {
                error!("Failed to join the network: {}", e);
                return;
            }
        }
    }

    let cache_ref = Arc::new(Mutex::new(cache));
    let node_ref = Arc::new(node.clone());

    // Create cache file
    if let Some(file_path) = config.cache_file_path.clone() {
        let node_for_saver = Arc::clone(&node_ref);
        let cache_for_saver = Arc::clone(&cache_ref);

        tokio::spawn(async move {
            let interval = Duration::from_secs(5);
            loop {
                // Fetch routing table from the node
                let all_contacts = node_for_saver.get_routing_table_content().await;

                // Lock the cache, update, then save
                {
                    // Lock the cache and unwrap the guard
                    let mut locked_cache = cache_for_saver.lock().unwrap();

                    // Now you can access the fields inside `Cache`
                    locked_cache.routing_table_nodes = Some(all_contacts);

                    // And call any methods as well
                    if let Err(e) = locked_cache.save_to_file(&file_path) {
                        eprintln!("Failed to save cache file: {}", e);
                    }
                }

                // Sleep for 5 seconds
                sleep(interval).await;
            }
        });
    }

    println!("──────────────────────────────── ✧ ✧ ✧ ────────────────────────────────");
    println!(
        "Welcome to the network! Your node is {}",
        node.to_node_info()
    );
    println!("Available commands:");
    println!(" - ping <key>: Send a PING request to the specified node");
    println!(" - find_node <key>: Resolves {} closest nodes to <key>", K);
    println!(" - store <filepath>: Upload a file to the network");
    println!(" - find_value <file_handle> <storage_dir>: Download a file from the network");
    println!(" - dump_rt: Display the contents of the routing table");
    println!(
        "Note: <key> should be a {}-character hexadecimal string",
        K * 2
    );
    println!("──────────────────────────────── ✧ ✧ ✧ ────────────────────────────────");
    // Synchronous loop reading stdin lines; pass commands to node API
    let stdin = std::io::stdin();
    for line in stdin.lock().lines() {
        let line = line.expect("Failed to read line from stdin");
        let parts: Vec<&str> = line.trim().split_whitespace().collect();
        if parts.is_empty() {
            continue;
        }

        match parts[0] {
            "ping" if parts.len() == 2 => match Key::from_hex_str(parts[1]) {
                Ok(node_id) => {
                    let response = node.ping(node_id).await;
                    match response {
                        Ok(response) => {
                            println!("{} responded to PING: {}", parts[1], response);
                        }
                        Err(e) => {
                            eprintln!("{} failed to respond to PING: {}", parts[1], e);
                        }
                    }
                }
                Err(e) => {
                    eprintln!("Invalid node ID: {}", e);
                }
            },
            "find_node" if parts.len() == 2 => match Key::from_hex_str(parts[1]) {
                Ok(node_id) => {
                    let closest_nodes = node.find_node(node_id).await;
                    if let Ok(closest_nodes) = closest_nodes {
                        println!("Closest nodes to {}:", parts[1]);
                        for node in closest_nodes {
                            println!(" - {}", node);
                        }
                    } else {
                        eprintln!("Failed to find closest nodes: {:?}", closest_nodes);
                    }
                }
                Err(e) => {
                    eprintln!("Invalid node ID: {}", e);
                }
            },
            "store" if parts.len() == 2 => {
                let file_path = parts[1];
                let file_metadata = node.upload_file(file_path).await;
                match file_metadata {
                    Ok(file_metadata) => {
                        println!("File uploaded successfully!");
                        println!("File handle: {}", file_metadata);
                    }
                    Err(e) => {
                        eprintln!("Failed to upload file: {}", e);
                    }
                }
            }
            "find_value" if parts.len() == 3 => {
                let file_handle = parts[1];
                let storage_dir = Path::new(parts[2]);
                match FileMetadata::from_str(file_handle) {
                    Ok(file_metadata) => {
                        let file = node.download_file(file_metadata, storage_dir).await;
                        match file {
                            Ok(file) => {
                                println!("File downloaded successfully!");
                                println!("File saved to: {:?}", file);
                            }
                            Err(e) => {
                                eprintln!("Failed to download file: {}", e);
                            }
                        }
                    }
                    Err(e) => {
                        eprintln!("Invalid file handle: {}", e);
                    }
                }
            }
            "dump_rt" if parts.len() == 1 => {
                let all_contacts = node.get_routing_table_content().await;
                println!("Routing table content:");
                for contact in all_contacts {
                    println!(" - {}", contact);
                }
            }
            "dump_chunks" if parts.len() == 1 => {
                let all_shards = node.get_owned_chunk_keys().await;
                println!("Available chunks:");
                for shard in all_shards {
                    println!(" - {}", shard);
                }
            }
            _ => {
                eprintln!(
                    "Wrong command or syntax '{}', should be 'dump_rt', 'find_node <key>', 'ping <key>', 'store <filepath>' or 'find_value <file_handle> <storage_dir>'",
                    parts[0]
                );
            }
        }
        println!("──────────────────────────────── ✧ ✧ ✧ ────────────────────────────────");
    }
}<|MERGE_RESOLUTION|>--- conflicted
+++ resolved
@@ -13,14 +13,8 @@
 use p2p::sharding::common::FileMetadata;
 use p2p::utils::logging::init_logging;
 use std::io::BufRead;
-<<<<<<< HEAD
 use std::path::Path;
 use std::str::FromStr;
-=======
-use std::sync::{Arc, Mutex};
-use std::time::Duration;
-use tokio::time::sleep;
->>>>>>> bb8cfd61
 
 #[tokio::main]
 async fn main() {
@@ -69,7 +63,6 @@
         .expect("Configuration error: node_port is missing or invalid.");
 
     // Create node
-<<<<<<< HEAD
     let node = match Node::new(Key::new_random(), ip.to_string(), port, config.storage_path).await {
         Ok(node) => node,
         Err(e) => {
@@ -77,20 +70,6 @@
             return;
         }
     };
-=======
-    let mut node = Arc::new(Node::new(cache.key, ip.to_string(), port, config.storage_path).await);
-
-    if let Some(routing_nodes) = &cache.routing_table_nodes {
-        let mut rt = node.routing_table.write().await;
-        for node_info in routing_nodes {
-            let _ = rt.store_nodeinfo(node_info.clone(), &node);
-        }
-        info!(
-            "Loaded {} nodes into the routing table from cache.",
-            routing_nodes.len()
-        );
-    }
->>>>>>> bb8cfd61
 
     // Begin listening for incoming network traffic
     let node_clone = Arc::clone(&node);
