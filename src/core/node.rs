--- conflicted
+++ resolved
@@ -1,23 +1,14 @@
 use crate::constants::{ALPHA, LOOKUP_TIMEOUT_MILLISECONDS};
-<<<<<<< HEAD
 use crate::constants::{PING_TIMEOUT_MILLISECONDS, TCP_TIMEOUT_MILLISECONDS};
 use crate::core::incoming_request_handler::handle_received_request;
-=======
-use crate::core::incoming_request_handler::*;
->>>>>>> bb8cfd61
 use crate::core::key::Key;
 use crate::core::lookup::{LookupBuffer, LookupResponse, LookupSuccessType};
 use crate::networking::message_dispatcher::MessageDispatcher;
 use crate::networking::messages::{Request, RequestType, Response, ResponseType, MAX_MESSAGE_SIZE};
 use crate::networking::node_info::NodeInfo;
 use crate::networking::request_map::RequestMap;
-<<<<<<< HEAD
 use crate::routing::routing_table::RoutingTable;
 use crate::sharding::common::{Chunk, FileMetadata};
-=======
-use crate::routing::routing_table::{RoutingTable, RoutingTableError};
-use crate::sharding::common::Chunk;
->>>>>>> bb8cfd61
 use crate::sharding::uploader::FileUploader;
 use crate::storage::file_manager::FileManager;
 use crate::storage::shard_storage_manager::ShardStorageManager;
@@ -42,25 +33,6 @@
 use futures::{stream, FutureExt, StreamExt};
 use std::error::Error;
 
-<<<<<<< HEAD
-=======
-use thiserror::Error;
-
-#[derive(Error, Debug, PartialEq)]
-pub enum NodeError {
-    #[error("No response received on the channel")]
-    BadResponse,
-    #[error("Timed out awaiting response")]
-    ResponseTimeout,
-    #[error("Unable to send request via dispatcher")]
-    UnableToSend,
-    #[error("PING failed. Node not in routing table")]
-    PingMissingNode,
-    #[error("Routing table failed")]
-    RoutingTableFailed(#[from] RoutingTableError),
-}
-
->>>>>>> bb8cfd61
 pub struct Node {
     pub key: Key,
     pub address: SocketAddr,
@@ -149,16 +121,10 @@
             .await;
 
         // Send message
-<<<<<<< HEAD
         self.message_dispatcher
             .send_request(request)
             .await
             .with_context(|| "Failed to send request via dispatcher")?;
-=======
-        if let Err(_send_err) = self.message_dispatcher.send_request(request).await {
-            return Err(NodeError::UnableToSend); //"Unable to send request via dispatcher."
-        }
->>>>>>> bb8cfd61
 
         // Await the response from the channel, with given timeout.
         match timeout(Duration::from_millis(timeout_milliseconds), receiver).await {
@@ -184,12 +150,7 @@
         // Get the address from the RoutingTable
         let receiver_info = match self.routing_table.read().await.get_nodeinfo(&node_id)? {
             Some(info) => info.clone(),
-<<<<<<< HEAD
             None => bail!("PING failed. Node {} not in routing table.", node_id),
-=======
-
-            None => return Err(NodeError::PingMissingNode),
->>>>>>> bb8cfd61
         };
 
         let request = Request::new(RequestType::Ping, self.to_node_info(), receiver_info);
@@ -243,11 +204,7 @@
         // Update routing table with the responsive nodes
         let mut routing_table = self.routing_table.write().await;
         for node_info in lookup_buffer.get_responsive_nodes() {
-<<<<<<< HEAD
-            routing_table.store_nodeinfo(node_info)?;
-=======
             routing_table.store_nodeinfo(node_info, &self);
->>>>>>> bb8cfd61
         }
 
         // Render the final result
@@ -491,14 +448,8 @@
         self.routing_table
             .write()
             .await
-<<<<<<< HEAD
             .store_nodeinfo(beacon_node.clone())
             .with_context(|| format!("Storing beacon node {} in routing table", beacon_node.id))?;
-=======
-            .store_nodeinfo(beacon_node.clone(), &self)
-            .await
-            .expect("Failed to add beacon node to RT");
->>>>>>> bb8cfd61
 
         self.ping(beacon_node.id)
             .await
@@ -906,12 +857,7 @@
     #[tokio::test]
     async fn test_ping_response() -> Result<(), Box<dyn Error>> {
         let key = Key::new_random();
-<<<<<<< HEAD
         let node = Node::new(key, "127.0.0.1".to_string(), 8081, "/".to_string()).await?;
-=======
-        let node =
-            Arc::new(Node::new(key.clone(), "127.0.0.1".to_string(), 8081, "/".to_string()).await);
->>>>>>> bb8cfd61
         let node_address = node.address;
 
         let node_clone = Arc::clone(&node);
