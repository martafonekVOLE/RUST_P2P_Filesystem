--- conflicted
+++ resolved
@@ -32,9 +32,6 @@
 use futures::FutureExt;
 use std::error::Error;
 
-<<<<<<< HEAD
-const LOCALHOST: &str = "127.0.0.1:0";
-=======
 use thiserror::Error;
 
 #[derive(Error, Debug, PartialEq)]
@@ -50,7 +47,6 @@
     #[error("Routing table failed")]
     RoutingTableFailed(#[from] RoutingTableError),
 }
->>>>>>> 47e1396b
 
 pub struct Node {
     pub key: Key,
