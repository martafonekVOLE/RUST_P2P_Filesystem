--- conflicted
+++ resolved
@@ -17,11 +17,7 @@
 #     - template: Security/SAST.gitlab-ci.yml
 # ------------------------------------------
 stages:
-<<<<<<< HEAD
-  - lint
-=======
 - lint
->>>>>>> 9f9d6041
 
 lint:
   stage: lint
